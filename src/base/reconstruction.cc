// COLMAP - Structure-from-Motion and Multi-View Stereo.
// Copyright (C) 2017  Johannes L. Schoenberger <jsch at inf.ethz.ch>
//
// This program is free software: you can redistribute it and/or modify
// it under the terms of the GNU General Public License as published by
// the Free Software Foundation, either version 3 of the License, or
// (at your option) any later version.
//
// This program is distributed in the hope that it will be useful,
// but WITHOUT ANY WARRANTY; without even the implied warranty of
// MERCHANTABILITY or FITNESS FOR A PARTICULAR PURPOSE.  See the
// GNU General Public License for more details.
//
// You should have received a copy of the GNU General Public License
// along with this program.  If not, see <http://www.gnu.org/licenses/>.

#include "base/reconstruction.h"

#include <fstream>

#include <boost/lexical_cast.hpp>

#include "base/pose.h"
#include "base/projection.h"
#include "base/similarity_transform.h"
#include "base/triangulation.h"
#include "estimators/similarity_transform.h"
#include "optim/loransac.h"
#include "util/bitmap.h"
#include "util/misc.h"

#define _USE_EIGEN
#include "ext/OpenMVS/Interface.h"

namespace colmap {

Reconstruction::Reconstruction()
    : scene_graph_(nullptr), num_added_points3D_(0) {}

std::unordered_set<point3D_t> Reconstruction::Point3DIds() const {
  std::unordered_set<point3D_t> point3D_ids;
  point3D_ids.reserve(points3D_.size());

  for (const auto& point3D : points3D_) {
    point3D_ids.insert(point3D.first);
  }

  return point3D_ids;
}

void Reconstruction::Load(const DatabaseCache& database_cache) {
  scene_graph_ = nullptr;

  // Add cameras.
  cameras_.reserve(database_cache.NumCameras());
  for (const auto& camera : database_cache.Cameras()) {
    if (!ExistsCamera(camera.first)) {
      AddCamera(camera.second);
    }
    // Else: camera was added before, e.g. with `ReadAllCameras`.
  }

  // Add images.
  images_.reserve(database_cache.NumImages());

  for (const auto& image : database_cache.Images()) {
    if (ExistsImage(image.second.ImageId())) {
      class Image& existing_image = Image(image.second.ImageId());
      CHECK_EQ(existing_image.Name(), image.second.Name());
      if (existing_image.NumPoints2D() == 0) {
        existing_image.SetPoints2D(image.second.Points2D());
      } else {
        CHECK_EQ(image.second.NumPoints2D(), existing_image.NumPoints2D());
      }
      existing_image.SetNumObservations(image.second.NumObservations());
      existing_image.SetNumCorrespondences(image.second.NumCorrespondences());
    } else {
      AddImage(image.second);
    }
  }

  // Add image pairs.
  for (const auto& image_pair :
       database_cache.SceneGraph().NumCorrespondencesBetweenImages()) {
    image_pairs_[image_pair.first] = std::make_pair(0, image_pair.second);
  }
}

void Reconstruction::SetUp(const SceneGraph* scene_graph) {
  CHECK_NOTNULL(scene_graph);
  for (auto& image : images_) {
    image.second.SetUp(Camera(image.second.CameraId()));
  }
  scene_graph_ = scene_graph;

  // If an existing model was loaded from disk and there were already images
  // registered previously, we need to set observations as triangulated.
  for (const auto image_id : reg_image_ids_) {
    const class Image& image = Image(image_id);
    for (point2D_t point2D_idx = 0; point2D_idx < image.NumPoints2D();
         ++point2D_idx) {
      if (image.Point2D(point2D_idx).HasPoint3D()) {
        const bool kIsContinuedPoint3D = false;
        SetObservationAsTriangulated(image_id, point2D_idx,
                                     kIsContinuedPoint3D);
      }
    }
  }
}

void Reconstruction::TearDown() {
  scene_graph_ = nullptr;

  // Remove all not yet registered images.
  std::unordered_set<camera_t> keep_camera_ids;
  for (auto it = images_.begin(); it != images_.end();) {
    if (it->second.IsRegistered()) {
      keep_camera_ids.insert(it->second.CameraId());
      it->second.TearDown();
      ++it;
    } else {
      it = images_.erase(it);
    }
  }

  // Remove all unused cameras.
  for (auto it = cameras_.begin(); it != cameras_.end();) {
    if (keep_camera_ids.count(it->first) == 0) {
      it = cameras_.erase(it);
    } else {
      ++it;
    }
  }

  // Compress tracks.
  for (auto& point3D : points3D_) {
    point3D.second.Track().Compress();
  }
}

void Reconstruction::AddCamera(const class Camera& camera) {
  CHECK(!ExistsCamera(camera.CameraId()));
  CHECK(camera.VerifyParams());
  cameras_.emplace(camera.CameraId(), camera);
}

void Reconstruction::AddImage(const class Image& image) {
  CHECK(!ExistsImage(image.ImageId()));
  images_[image.ImageId()] = image;
}

point3D_t Reconstruction::AddPoint3D(const Eigen::Vector3d& xyz,
                                     const Track& track) {
  const point3D_t point3D_id = ++num_added_points3D_;
  CHECK(!ExistsPoint3D(point3D_id));

  class Point3D& point3D = points3D_[point3D_id];

  point3D.SetXYZ(xyz);
  point3D.SetTrack(track);

  for (const auto& track_el : track.Elements()) {
    class Image& image = Image(track_el.image_id);
    CHECK(!image.Point2D(track_el.point2D_idx).HasPoint3D());
    image.SetPoint3DForPoint2D(track_el.point2D_idx, point3D_id);
    CHECK_LE(image.NumPoints3D(), image.NumPoints2D());
  }

  const bool kIsContinuedPoint3D = false;

  for (const auto& track_el : track.Elements()) {
    SetObservationAsTriangulated(track_el.image_id, track_el.point2D_idx,
                                 kIsContinuedPoint3D);
  }

  return point3D_id;
}

void Reconstruction::AddObservation(const point3D_t point3D_id,
                                    const TrackElement& track_el) {
  class Image& image = Image(track_el.image_id);
  CHECK(!image.Point2D(track_el.point2D_idx).HasPoint3D());

  image.SetPoint3DForPoint2D(track_el.point2D_idx, point3D_id);
  CHECK_LE(image.NumPoints3D(), image.NumPoints2D());

  class Point3D& point3D = Point3D(point3D_id);
  point3D.Track().AddElement(track_el);

  const bool kIsContinuedPoint3D = true;
  SetObservationAsTriangulated(track_el.image_id, track_el.point2D_idx,
                               kIsContinuedPoint3D);
}

point3D_t Reconstruction::MergePoints3D(const point3D_t point3D_id1,
                                        const point3D_t point3D_id2) {
  const class Point3D& point3D1 = Point3D(point3D_id1);
  const class Point3D& point3D2 = Point3D(point3D_id2);

  const Eigen::Vector3d merged_xyz =
      (point3D1.Track().Length() * point3D1.XYZ() +
       point3D2.Track().Length() * point3D2.XYZ()) /
      (point3D1.Track().Length() + point3D2.Track().Length());
  const Eigen::Vector3d merged_rgb =
      (point3D1.Track().Length() * point3D1.Color().cast<double>() +
       point3D2.Track().Length() * point3D2.Color().cast<double>()) /
      (point3D1.Track().Length() + point3D2.Track().Length());

  Track merged_track;
  merged_track.Reserve(point3D1.Track().Length() + point3D2.Track().Length());
  merged_track.AddElements(point3D1.Track().Elements());
  merged_track.AddElements(point3D2.Track().Elements());

  DeletePoint3D(point3D_id1);
  DeletePoint3D(point3D_id2);

  const point3D_t merged_point3D_id = AddPoint3D(merged_xyz, merged_track);
  class Point3D& merged_point3D = Point3D(merged_point3D_id);
  merged_point3D.SetColor(merged_rgb.cast<uint8_t>());

  return merged_point3D_id;
}

void Reconstruction::DeletePoint3D(const point3D_t point3D_id) {
  // Note: Do not change order of these instructions, especially with respect to
  // `Reconstruction::ResetTriObservations`

  const class Track& track = Point3D(point3D_id).Track();

  const bool kIsDeletedPoint3D = true;

  for (const auto& track_el : track.Elements()) {
    ResetTriObservations(track_el.image_id, track_el.point2D_idx,
                         kIsDeletedPoint3D);
  }

  for (const auto& track_el : track.Elements()) {
    class Image& image = Image(track_el.image_id);
    image.ResetPoint3DForPoint2D(track_el.point2D_idx);
  }

  points3D_.erase(point3D_id);
}

void Reconstruction::DeleteObservation(const image_t image_id,
                                       const point2D_t point2D_idx) {
  // Note: Do not change order of these instructions, especially with respect to
  // `Reconstruction::ResetTriObservations`

  class Image& image = Image(image_id);
  const point3D_t point3D_id = image.Point2D(point2D_idx).Point3DId();
  class Point3D& point3D = Point3D(point3D_id);

  if (point3D.Track().Length() <= 2) {
    DeletePoint3D(point3D_id);
    return;
  }

  point3D.Track().DeleteElement(image_id, point2D_idx);

  const bool kIsDeletedPoint3D = false;
  ResetTriObservations(image_id, point2D_idx, kIsDeletedPoint3D);

  image.ResetPoint3DForPoint2D(point2D_idx);
}

void Reconstruction::RegisterImage(const image_t image_id) {
  class Image& image = Image(image_id);
  if (!image.IsRegistered()) {
    image.SetRegistered(true);
    reg_image_ids_.push_back(image_id);
  }
}

void Reconstruction::DeRegisterImage(const image_t image_id) {
  class Image& image = Image(image_id);

  for (point2D_t point2D_idx = 0; point2D_idx < image.NumPoints2D();
       ++point2D_idx) {
    if (image.Point2D(point2D_idx).HasPoint3D()) {
      DeleteObservation(image_id, point2D_idx);
    }
  }

  image.SetRegistered(false);

  reg_image_ids_.erase(
      std::remove(reg_image_ids_.begin(), reg_image_ids_.end(), image_id),
      reg_image_ids_.end());
}

void Reconstruction::Normalize(const double extent, const double p0,
                               const double p1, const bool use_images) {
  CHECK_GT(extent, 0);
  CHECK_GE(p0, 0);
  CHECK_LE(p0, 1);
  CHECK_GE(p1, 0);
  CHECK_LE(p1, 1);
  CHECK_LE(p0, p1);

  if (use_images && reg_image_ids_.size() < 2) {
    return;
  }

  EIGEN_STL_UMAP(class Image*, Eigen::Vector3d) proj_centers;

  for (size_t i = 0; i < reg_image_ids_.size(); ++i) {
    class Image& image = Image(reg_image_ids_[i]);
    const Eigen::Vector3d proj_center = image.ProjectionCenter();
    proj_centers[&image] = proj_center;
  }

  // Coordinates of image centers or point locations.
  std::vector<float> coords_x;
  std::vector<float> coords_y;
  std::vector<float> coords_z;
  if (use_images) {
    coords_x.reserve(proj_centers.size());
    coords_y.reserve(proj_centers.size());
    coords_z.reserve(proj_centers.size());
    for (const auto& proj_center : proj_centers) {
      coords_x.push_back(static_cast<float>(proj_center.second(0)));
      coords_y.push_back(static_cast<float>(proj_center.second(1)));
      coords_z.push_back(static_cast<float>(proj_center.second(2)));
    }
  } else {
    coords_x.reserve(points3D_.size());
    coords_y.reserve(points3D_.size());
    coords_z.reserve(points3D_.size());
    for (const auto& point3D : points3D_) {
      coords_x.push_back(static_cast<float>(point3D.second.X()));
      coords_y.push_back(static_cast<float>(point3D.second.Y()));
      coords_z.push_back(static_cast<float>(point3D.second.Z()));
    }
  }

  // Determine robust bounding box and mean.

  std::sort(coords_x.begin(), coords_x.end());
  std::sort(coords_y.begin(), coords_y.end());
  std::sort(coords_z.begin(), coords_z.end());

  const size_t P0 = static_cast<size_t>(
      (coords_x.size() > 3) ? p0 * (coords_x.size() - 1) : 0);
  const size_t P1 = static_cast<size_t>(
      (coords_x.size() > 3) ? p1 * (coords_x.size() - 1) : coords_x.size() - 1);

  const Eigen::Vector3d bbox_min(coords_x[P0], coords_y[P0], coords_z[P0]);
  const Eigen::Vector3d bbox_max(coords_x[P1], coords_y[P1], coords_z[P1]);

  Eigen::Vector3d mean_coord(0, 0, 0);
  for (size_t i = P0; i <= P1; ++i) {
    mean_coord(0) += coords_x[i];
    mean_coord(1) += coords_y[i];
    mean_coord(2) += coords_z[i];
  }
  mean_coord /= P1 - P0 + 1;

  // Calculate scale and translation, such that
  // translation is applied before scaling.
  const double old_extent = (bbox_max - bbox_min).norm();
  double scale;
  if (old_extent < std::numeric_limits<double>::epsilon()) {
    scale = 1;
  } else {
    scale = extent / old_extent;
  }

  const Eigen::Vector3d translation = mean_coord;

  // Transform images.
  for (auto& elem : proj_centers) {
    elem.second -= translation;
    elem.second *= scale;
    const Eigen::Quaterniond quat(elem.first->Qvec(0), elem.first->Qvec(1),
                                  elem.first->Qvec(2), elem.first->Qvec(3));
    elem.first->SetTvec(quat * -elem.second);
  }

  // Transform points.
  for (auto& point3D : points3D_) {
    point3D.second.XYZ() -= translation;
    point3D.second.XYZ() *= scale;
  }
}

void Reconstruction::Transform(const double scale, const Eigen::Vector4d& qvec,
                               const Eigen::Vector3d& tvec) {
  CHECK_GT(scale, 0);
  const SimilarityTransform3 tform(scale, qvec, tvec);
  for (auto& image : images_) {
    tform.TransformPose(&image.second.Qvec(), &image.second.Tvec());
  }
  for (auto& point3D : points3D_) {
    tform.TransformPoint(&point3D.second.XYZ());
  }
}

bool Reconstruction::Merge(const Reconstruction& reconstruction,
                           const int min_common_images) {
  CHECK_GE(min_common_images, 3);

  // Find common and missing images in the two reconstructions.

  std::set<image_t> common_image_ids;
  std::set<image_t> missing_image_ids;
  for (const auto& image_id : reconstruction.RegImageIds()) {
    if (ExistsImage(image_id)) {
      CHECK(IsImageRegistered(image_id))
          << "Make sure to tear down the reconstructions before merging";
      common_image_ids.insert(image_id);
    } else {
      missing_image_ids.insert(image_id);
    }
  }

  if (common_image_ids.size() < static_cast<size_t>(min_common_images)) {
    return false;
  }

  // Estimate the similarity transformation between the two reconstructions.

  std::vector<Eigen::Vector3d> src;
  src.reserve(common_image_ids.size());
  std::vector<Eigen::Vector3d> dst;
  dst.reserve(common_image_ids.size());
  for (const auto image_id : common_image_ids) {
    src.push_back(reconstruction.Image(image_id).ProjectionCenter());
    dst.push_back(Image(image_id).ProjectionCenter());
  }

  SimilarityTransform3 tform;
  tform.Estimate(src, dst);

  // Register the missing images in this reconstruction.

  for (const auto image_id : missing_image_ids) {
    auto reg_image = reconstruction.Image(image_id);
    reg_image.SetRegistered(false);
    AddImage(reg_image);
    RegisterImage(image_id);
    if (!ExistsCamera(reg_image.CameraId())) {
      AddCamera(reconstruction.Camera(reg_image.CameraId()));
    }
    auto& image = Image(image_id);
    tform.TransformPose(&image.Qvec(), &image.Tvec());
  }

  // Merge the two point clouds using the following two rules:
  //    - copy points to this reconstruction with non-conflicting tracks,
  //      i.e. points that do not have an already triangulated observation
  //      in this reconstruction.
  //    - merge tracks that are unambiguous, i.e. only merge points in the two
  //      reconstructions if they have a one-to-one mapping.
  // Note that in both cases no cheirality or reprojection test is performed.

  for (const auto& point3D : reconstruction.Points3D()) {
    Track new_track;
    Track old_track;
    std::set<point3D_t> old_point3D_ids;
    for (const auto& track_el : point3D.second.Track().Elements()) {
      if (common_image_ids.count(track_el.image_id) > 0) {
        const auto& point2D =
            Image(track_el.image_id).Point2D(track_el.point2D_idx);
        if (point2D.HasPoint3D()) {
          old_track.AddElement(track_el);
          old_point3D_ids.insert(point2D.Point3DId());
        } else {
          new_track.AddElement(track_el);
        }
      } else if (missing_image_ids.count(track_el.image_id) > 0) {
        Image(track_el.image_id).ResetPoint3DForPoint2D(track_el.point2D_idx);
        new_track.AddElement(track_el);
      }
    }

    const bool create_new_point = new_track.Length() >= 2;
    const bool merge_new_and_old_point =
        (new_track.Length() + old_track.Length()) >= 2 &&
        old_point3D_ids.size() == 1;
    if (create_new_point || merge_new_and_old_point) {
      Eigen::Vector3d xyz = point3D.second.XYZ();
      tform.TransformPoint(&xyz);
      const auto point3D_id = AddPoint3D(xyz, new_track);
      Point3D(point3D_id).SetColor(point3D.second.Color());
      if (old_point3D_ids.size() == 1) {
        MergePoints3D(point3D_id, *old_point3D_ids.begin());
      }
    }
  }

  return true;
}

bool Reconstruction::Align(const std::vector<std::string>& image_names,
                           const std::vector<Eigen::Vector3d>& locations,
                           const int min_common_images) {
  CHECK_GE(min_common_images, 3);
  CHECK_EQ(image_names.size(), locations.size());

  // Find out which images are contained in the reconstruction and get the
  // positions of their camera centers.
  std::set<image_t> common_image_ids;
  std::vector<Eigen::Vector3d> src;
  std::vector<Eigen::Vector3d> dst;
  for (size_t i = 0; i < image_names.size(); ++i) {
    const class Image* image = FindImageWithName(image_names[i]);
    if (image == nullptr) {
      continue;
    }

    if (!IsImageRegistered(image->ImageId())) {
      continue;
    }

    // Ignore duplicate images.
    if (common_image_ids.count(image->ImageId()) > 0) {
      continue;
    }

    common_image_ids.insert(image->ImageId());
    src.push_back(image->ProjectionCenter());
    dst.push_back(locations[i]);
  }

  // Only compute the alignment if there are enough correspondences.
  if (common_image_ids.size() < static_cast<size_t>(min_common_images)) {
    return false;
  }

  // Estimate the similarity transformation between the two reconstructions.
  SimilarityTransform3 tform;
  tform.Estimate(src, dst);

  // Update the cameras and points using the estimated transform.
  for (auto& image : images_) {
    tform.TransformPose(&image.second.Qvec(), &image.second.Tvec());
  }
  for (auto& point3D : points3D_) {
    tform.TransformPoint(&point3D.second.XYZ());
  }

  return true;
}

bool Reconstruction::AlignRobust(const std::vector<std::string>& image_names,
                                 const std::vector<Eigen::Vector3d>& locations,
                                 const int min_common_images,
                                 const RANSACOptions& ransac_options) {
  CHECK_GE(min_common_images, 3);
  CHECK_EQ(image_names.size(), locations.size());

  // Find out which images are contained in the reconstruction and get the
  // positions of their camera centers.
  std::set<image_t> common_image_ids;
  std::vector<Eigen::Vector3d> src;
  std::vector<Eigen::Vector3d> dst;
  for (size_t i = 0; i < image_names.size(); ++i) {
    const class Image* image = FindImageWithName(image_names[i]);
    if (image == nullptr) {
      continue;
    }

    if (!IsImageRegistered(image->ImageId())) {
      continue;
    }

    // Ignore duplicate images.
    if (common_image_ids.count(image->ImageId()) > 0) {
      continue;
    }

    common_image_ids.insert(image->ImageId());
    src.push_back(image->ProjectionCenter());
    dst.push_back(locations[i]);
  }

  // Only compute the alignment if there are enough correspondences.
  if (common_image_ids.size() < static_cast<size_t>(min_common_images)) {
    return false;
  }

  LORANSAC<SimilarityTransformEstimator<3>, SimilarityTransformEstimator<3>>
      ransac(ransac_options);

  const auto report = ransac.Estimate(src, dst);

  if (report.support.num_inliers < static_cast<size_t>(min_common_images)) {
    return false;
  }

  SimilarityTransform3 tform(report.model);

  // Update the cameras and points using the estimated transform.
  for (auto& image : images_) {
    tform.TransformPose(&image.second.Qvec(), &image.second.Tvec());
  }
  for (auto& point3D : points3D_) {
    tform.TransformPoint(&point3D.second.XYZ());
  }

  return true;
}

const class Image* Reconstruction::FindImageWithName(
    const std::string& name) const {
  for (const auto& elem : images_) {
    if (elem.second.Name() == name) {
      return &elem.second;
    }
  }
  return nullptr;
}

size_t Reconstruction::FilterPoints3D(
    const double max_reproj_error, const double min_tri_angle,
    const std::unordered_set<point3D_t>& point3D_ids) {
  size_t num_filtered = 0;
  num_filtered +=
      FilterPoints3DWithLargeReprojectionError(max_reproj_error, point3D_ids);
  num_filtered +=
      FilterPoints3DWithSmallTriangulationAngle(min_tri_angle, point3D_ids);
  return num_filtered;
}

size_t Reconstruction::FilterPoints3DInImages(
    const double max_reproj_error, const double min_tri_angle,
    const std::unordered_set<image_t>& image_ids) {
  std::unordered_set<point3D_t> point3D_ids;
  for (const image_t image_id : image_ids) {
    const class Image& image = Image(image_id);
    for (const Point2D& point2D : image.Points2D()) {
      if (point2D.HasPoint3D()) {
        point3D_ids.insert(point2D.Point3DId());
      }
    }
  }
  return FilterPoints3D(max_reproj_error, min_tri_angle, point3D_ids);
}

size_t Reconstruction::FilterAllPoints3D(const double max_reproj_error,
                                         const double min_tri_angle) {
  // Important: First filter observations and points with large reprojection
  // error, so that observations with large reprojection error do not make
  // a point stable through a large triangulation angle.
  const std::unordered_set<point3D_t>& point3D_ids = Point3DIds();
  size_t num_filtered = 0;
  num_filtered +=
      FilterPoints3DWithLargeReprojectionError(max_reproj_error, point3D_ids);
  num_filtered +=
      FilterPoints3DWithSmallTriangulationAngle(min_tri_angle, point3D_ids);
  return num_filtered;
}

size_t Reconstruction::FilterObservationsWithNegativeDepth() {
  size_t num_filtered = 0;
  for (const auto image_id : reg_image_ids_) {
    const class Image& image = Image(image_id);
    const Eigen::Matrix3x4d proj_matrix = image.ProjectionMatrix();
    for (point2D_t point2D_idx = 0; point2D_idx < image.NumPoints2D();
         ++point2D_idx) {
      const Point2D& point2D = image.Point2D(point2D_idx);
      if (point2D.HasPoint3D()) {
        const class Point3D& point3D = Point3D(point2D.Point3DId());
        if (!HasPointPositiveDepth(proj_matrix, point3D.XYZ())) {
          DeleteObservation(image_id, point2D_idx);
          num_filtered += 1;
        }
      }
    }
  }
  return num_filtered;
}

std::vector<image_t> Reconstruction::FilterImages(
    const double min_focal_length_ratio, const double max_focal_length_ratio,
    const double max_extra_param) {
  std::vector<image_t> filtered_image_ids;
  for (const image_t image_id : RegImageIds()) {
    const class Image& image = Image(image_id);
    const class Camera& camera = Camera(image.CameraId());
    if (image.NumPoints3D() == 0) {
      filtered_image_ids.push_back(image_id);
    } else if (camera.HasBogusParams(min_focal_length_ratio,
                                     max_focal_length_ratio, max_extra_param)) {
      filtered_image_ids.push_back(image_id);
    }
  }

  // Only de-register after iterating over reg_image_ids_ to avoid
  // simultaneous iteration and modification of the vector.
  for (const image_t image_id : filtered_image_ids) {
    DeRegisterImage(image_id);
  }

  return filtered_image_ids;
}

size_t Reconstruction::ComputeNumObservations() const {
  size_t num_obs = 0;
  for (const image_t image_id : reg_image_ids_) {
    num_obs += Image(image_id).NumPoints3D();
  }
  return num_obs;
}

double Reconstruction::ComputeMeanTrackLength() const {
  if (points3D_.empty()) {
    return 0.0;
  } else {
    return ComputeNumObservations() / static_cast<double>(points3D_.size());
  }
}

double Reconstruction::ComputeMeanObservationsPerRegImage() const {
  if (reg_image_ids_.empty()) {
    return 0.0;
  } else {
    return ComputeNumObservations() /
           static_cast<double>(reg_image_ids_.size());
  }
}

double Reconstruction::ComputeMeanReprojectionError() const {
  double error_sum = 0.0;
  size_t num_valid_errors = 0;
  for (const auto& point3D : points3D_) {
    if (point3D.second.HasError()) {
      error_sum += point3D.second.Error();
      num_valid_errors += 1;
    }
  }

  if (num_valid_errors == 0) {
    return 0.0;
  } else {
    return error_sum / num_valid_errors;
  }
}

void Reconstruction::Read(const std::string& path) {
  if (ExistsFile(JoinPaths(path, "cameras.bin")) &&
      ExistsFile(JoinPaths(path, "images.bin")) &&
      ExistsFile(JoinPaths(path, "points3D.bin"))) {
    ReadBinary(path);
  } else if (ExistsFile(JoinPaths(path, "cameras.txt")) &&
             ExistsFile(JoinPaths(path, "images.txt")) &&
             ExistsFile(JoinPaths(path, "points3D.txt"))) {
    ReadText(path);
  } else {
    LOG(FATAL) << "cameras, images, points3D files do not exist at " << path;
  }
}

void Reconstruction::Write(const std::string& path) const { WriteBinary(path); }

void Reconstruction::ReadText(const std::string& path) {
  ReadCamerasText(JoinPaths(path, "cameras.txt"));
  ReadImagesText(JoinPaths(path, "images.txt"));
  ReadPoints3DText(JoinPaths(path, "points3D.txt"));
}

void Reconstruction::ReadBinary(const std::string& path) {
  ReadCamerasBinary(JoinPaths(path, "cameras.bin"));
  ReadImagesBinary(JoinPaths(path, "images.bin"));
  ReadPoints3DBinary(JoinPaths(path, "points3D.bin"));
}

void Reconstruction::WriteText(const std::string& path) const {
  WriteCamerasText(JoinPaths(path, "cameras.txt"));
  WriteImagesText(JoinPaths(path, "images.txt"));
  WritePoints3DText(JoinPaths(path, "points3D.txt"));
}

<<<<<<< HEAD
void Reconstruction::WriteBinary(const std::string& path) const {
  WriteCamerasBinary(JoinPaths(path, "cameras.bin"));
  WriteImagesBinary(JoinPaths(path, "images.bin"));
  WritePoints3DBinary(JoinPaths(path, "points3D.bin"));
=======
void Reconstruction::WritePoints3D(const std::string& path) const {
  std::ofstream file(path, std::ios::trunc);
  CHECK(file.is_open()) << path;

  file << "# 3D point list with one line of data per point:" << std::endl;
  file << "#   POINT3D_ID, X, Y, Z, R, G, B, ERROR, UNCERTAINTY, "
          "TRACK[] as (IMAGE_ID, POINT2D_IDX)"
       << std::endl;
  file << "# Number of points: " << points3D_.size()
       << ", mean track length: " << ComputeMeanTrackLength() << std::endl;

  for (const auto& point3D : points3D_) {
    file << point3D.first << " ";
    file << point3D.second.XYZ()(0) << " ";
    file << point3D.second.XYZ()(1) << " ";
    file << point3D.second.XYZ()(2) << " ";
    file << static_cast<int>(point3D.second.Color(0)) << " ";
    file << static_cast<int>(point3D.second.Color(1)) << " ";
    file << static_cast<int>(point3D.second.Color(2)) << " ";
    file << point3D.second.Error() << " ";
    file << point3D.second.Uncertainty() << " ";

    std::ostringstream line;

    for (const auto& track_el : point3D.second.Track().Elements()) {
      line << track_el.image_id << " ";
      line << track_el.point2D_idx << " ";
    }

    std::string line_string = line.str();
    line_string = line_string.substr(0, line_string.size() - 1);

    file << line_string << std::endl;
  }
>>>>>>> f2728ef3
}

void Reconstruction::ImportPLY(const std::string& path) {
  points3D_.clear();

  std::ifstream file(path, std::ios::binary);
  CHECK(file.is_open()) << path;

  std::string line;

  int X_index = -1;
  int Y_index = -1;
  int Z_index = -1;
  int R_index = -1;
  int G_index = -1;
  int B_index = -1;
  int X_byte_pos = -1;
  int Y_byte_pos = -1;
  int Z_byte_pos = -1;
  int R_byte_pos = -1;
  int G_byte_pos = -1;
  int B_byte_pos = -1;

  bool in_vertex_section = false;
  bool is_binary = false;
  bool is_little_endian = false;
  size_t num_bytes_per_line = 0;
  size_t num_vertices = 0;

  int index = 0;
  while (std::getline(file, line)) {
    StringTrim(&line);

    if (line.empty()) {
      continue;
    }

    if (line == "end_header") {
      break;
    }

    if (line.size() >= 6 && line.substr(0, 6) == "format") {
      if (line == "format ascii 1.0") {
        is_binary = false;
      } else if (line == "format binary_little_endian 1.0") {
        is_binary = true;
        is_little_endian = true;
      } else if (line == "format binary_big_endian 1.0") {
        is_binary = true;
        is_little_endian = false;
      }
    }

    const std::vector<std::string> line_elems = StringSplit(line, " ");

    if (line_elems.size() >= 3 && line_elems[0] == "element") {
      in_vertex_section = false;
      if (line_elems[1] == "vertex") {
        num_vertices = boost::lexical_cast<size_t>(line_elems[2]);
        in_vertex_section = true;
      } else if (boost::lexical_cast<size_t>(line_elems[2]) > 0) {
        LOG(FATAL) << "Only vertex elements supported";
      }
    }

    if (!in_vertex_section) {
      continue;
    }

    if (line_elems.size() >= 3 && line_elems[0] == "property") {
      CHECK(line_elems[1] == "float" || line_elems[1] == "uchar")
          << "PLY import only supports the float and uchar data types";
      if (line == "property float x") {
        X_index = index;
        X_byte_pos = num_bytes_per_line;
      } else if (line == "property float y") {
        Y_index = index;
        Y_byte_pos = num_bytes_per_line;
      } else if (line == "property float z") {
        Z_index = index;
        Z_byte_pos = num_bytes_per_line;
      } else if (line == "property uchar r" || line == "property uchar red" ||
                 line == "property uchar diffuse_red") {
        R_index = index;
        R_byte_pos = num_bytes_per_line;
      } else if (line == "property uchar g" || line == "property uchar green" ||
                 line == "property uchar diffuse_green") {
        G_index = index;
        G_byte_pos = num_bytes_per_line;
      } else if (line == "property uchar b" || line == "property uchar blue" ||
                 line == "property uchar diffuse_blue") {
        B_index = index;
        B_byte_pos = num_bytes_per_line;
      }

      index += 1;
      if (line_elems[1] == "float") {
        num_bytes_per_line += 4;
      } else if (line_elems[1] == "uchar") {
        num_bytes_per_line += 1;
      } else {
        LOG(FATAL) << "Invalid data type: " << line_elems[1];
      }
    }
  }

  CHECK(X_index != -1 && Y_index != -1 && Z_index != -1 && R_index != -1 &&
        G_index != -1 && B_index != -1)
      << "Invalid PLY file format: Must specify x, y, z, and color";

  if (is_binary) {
    std::vector<char> buffer(num_bytes_per_line);
    for (size_t i = 0; i < num_vertices; ++i) {
      file.read(buffer.data(), num_bytes_per_line);

      Eigen::Vector3d xyz;
      Eigen::Vector3i rgb;
      if (is_little_endian) {
        xyz(0) = LittleEndianToNative(
            *reinterpret_cast<float*>(&buffer[X_byte_pos]));
        xyz(1) = LittleEndianToNative(
            *reinterpret_cast<float*>(&buffer[Y_byte_pos]));
        xyz(2) = LittleEndianToNative(
            *reinterpret_cast<float*>(&buffer[Z_byte_pos]));

        rgb(0) = LittleEndianToNative(
            *reinterpret_cast<uint8_t*>(&buffer[R_byte_pos]));
        rgb(1) = LittleEndianToNative(
            *reinterpret_cast<uint8_t*>(&buffer[G_byte_pos]));
        rgb(2) = LittleEndianToNative(
            *reinterpret_cast<uint8_t*>(&buffer[B_byte_pos]));
      } else {
        xyz(0) =
            BigEndianToNative(*reinterpret_cast<float*>(&buffer[X_byte_pos]));
        xyz(1) =
            BigEndianToNative(*reinterpret_cast<float*>(&buffer[Y_byte_pos]));
        xyz(2) =
            BigEndianToNative(*reinterpret_cast<float*>(&buffer[Z_byte_pos]));

        rgb(0) =
            BigEndianToNative(*reinterpret_cast<uint8_t*>(&buffer[R_byte_pos]));
        rgb(1) =
            BigEndianToNative(*reinterpret_cast<uint8_t*>(&buffer[G_byte_pos]));
        rgb(2) =
            BigEndianToNative(*reinterpret_cast<uint8_t*>(&buffer[B_byte_pos]));
      }

      const point3D_t point3D_id = AddPoint3D(xyz, Track());
      Point3D(point3D_id).SetColor(rgb.cast<uint8_t>());
    }
  } else {
    while (std::getline(file, line)) {
      StringTrim(&line);
      std::stringstream line_stream(line);

      std::string item;
      std::vector<std::string> items;
      while (!line_stream.eof()) {
        std::getline(line_stream, item, ' ');
        StringTrim(&item);
        items.push_back(item);
      }

      Eigen::Vector3d xyz;
      xyz(0) = boost::lexical_cast<double>(items.at(X_index));
      xyz(1) = boost::lexical_cast<double>(items.at(Y_index));
      xyz(2) = boost::lexical_cast<double>(items.at(Z_index));

      Eigen::Vector3i rgb;
      rgb(0) = boost::lexical_cast<int>(items.at(R_index));
      rgb(1) = boost::lexical_cast<int>(items.at(G_index));
      rgb(2) = boost::lexical_cast<int>(items.at(B_index));

      const point3D_t point3D_id = AddPoint3D(xyz, Track());
      Point3D(point3D_id).SetColor(rgb.cast<uint8_t>());
    }
  }
}

bool Reconstruction::ExportNVM(const std::string& path) const {
  std::ofstream file(path, std::ios::trunc);
  CHECK(file.is_open()) << path;

  file << "NVM_V3" << std::endl << std::endl;

  file << reg_image_ids_.size() << std::endl;

  std::unordered_map<image_t, size_t> image_id_to_idx_;
  size_t image_idx = 0;

  for (const auto image_id : reg_image_ids_) {
    const class Image& image = Image(image_id);
    const class Camera& camera = Camera(image.CameraId());

    if (camera.ModelId() != SimpleRadialCameraModel::model_id) {
      std::cout << "WARNING: NVM only supports `SIMPLE_RADIAL` camera model."
                << std::endl;
      return false;
    }

    const double f =
        camera.Params(SimpleRadialCameraModel::focal_length_idxs[0]);
    const double k =
        -1 * camera.Params(SimpleRadialCameraModel::extra_params_idxs[0]);
    const Eigen::Vector3d proj_center = image.ProjectionCenter();

    file << image.Name() << " ";
    file << f << " ";
    file << image.Qvec(0) << " ";
    file << image.Qvec(1) << " ";
    file << image.Qvec(2) << " ";
    file << image.Qvec(3) << " ";
    file << proj_center(0) << " ";
    file << proj_center(1) << " ";
    file << proj_center(2) << " ";
    file << k << " ";
    file << 0 << std::endl;

    image_id_to_idx_[image_id] = image_idx;
    image_idx += 1;
  }

  file << std::endl << points3D_.size() << std::endl;

  for (const auto& point3D : points3D_) {
    file << point3D.second.XYZ()(0) << " ";
    file << point3D.second.XYZ()(1) << " ";
    file << point3D.second.XYZ()(2) << " ";
    file << static_cast<int>(point3D.second.Color(0)) << " ";
    file << static_cast<int>(point3D.second.Color(1)) << " ";
    file << static_cast<int>(point3D.second.Color(2)) << " ";

    std::ostringstream line;

    std::unordered_set<image_t> image_ids;
    for (const auto& track_el : point3D.second.Track().Elements()) {
      // Make sure that each point only has a single observation per image,
      // since VisualSfM does not support with multiple observations.
      if (image_ids.count(track_el.image_id) == 0) {
        const class Image& image = Image(track_el.image_id);
        const Point2D& point2D = image.Point2D(track_el.point2D_idx);
        line << image_id_to_idx_[track_el.image_id] << " ";
        line << track_el.point2D_idx << " ";
        line << point2D.X() << " ";
        line << point2D.Y() << " ";
        image_ids.insert(track_el.image_id);
      }
    }

    std::string line_string = line.str();
    line_string = line_string.substr(0, line_string.size() - 1);

    file << image_ids.size() << " ";
    file << line_string << std::endl;
  }

  return true;
}

bool Reconstruction::ExportBundler(const std::string& path,
                                   const std::string& list_path) const {
  std::ofstream file(path, std::ios::trunc);
  CHECK(file.is_open()) << path;

  std::ofstream list_file(list_path, std::ios::trunc);
  CHECK(list_file.is_open()) << list_path;

  file << "# Bundle file v0.3" << std::endl;

  file << reg_image_ids_.size() << " " << points3D_.size() << std::endl;

  std::unordered_map<image_t, size_t> image_id_to_idx_;
  size_t image_idx = 0;

  for (const image_t image_id : reg_image_ids_) {
    const class Image& image = Image(image_id);
    const class Camera& camera = Camera(image.CameraId());

    double f;
    double k1;
    double k2;
    if (camera.ModelId() == SimplePinholeCameraModel::model_id ||
        camera.ModelId() == PinholeCameraModel::model_id) {
      f = camera.MeanFocalLength();
      k1 = 0.0;
      k2 = 0.0;
    } else if (camera.ModelId() == SimpleRadialCameraModel::model_id) {
      f = camera.Params(SimpleRadialCameraModel::focal_length_idxs[0]);
      k1 = camera.Params(SimpleRadialCameraModel::extra_params_idxs[0]);
      k2 = 0.0;
    } else if (camera.ModelId() == RadialCameraModel::model_id) {
      f = camera.Params(RadialCameraModel::focal_length_idxs[0]);
      k1 = camera.Params(RadialCameraModel::extra_params_idxs[0]);
      k2 = camera.Params(RadialCameraModel::extra_params_idxs[1]);
    } else {
      std::cout << "WARNING: Bundler only supports `SIMPLE_RADIAL` and "
                   "`RADIAL` camera models."
                << std::endl;
      return false;
    }

    file << f << " " << k1 << " " << k2 << std::endl;

    const Eigen::Matrix3d R = image.RotationMatrix();
    file << R(0, 0) << " " << R(0, 1) << " " << R(0, 2) << std::endl;
    file << -R(1, 0) << " " << -R(1, 1) << " " << -R(1, 2) << std::endl;
    file << -R(2, 0) << " " << -R(2, 1) << " " << -R(2, 2) << std::endl;

    file << image.Tvec(0) << " ";
    file << -image.Tvec(1) << " ";
    file << -image.Tvec(2) << std::endl;

    list_file << image.Name() << std::endl;

    image_id_to_idx_[image_id] = image_idx;
    image_idx += 1;
  }

  for (const auto& point3D : points3D_) {
    file << point3D.second.XYZ()(0) << " ";
    file << point3D.second.XYZ()(1) << " ";
    file << point3D.second.XYZ()(2) << std::endl;

    file << static_cast<int>(point3D.second.Color(0)) << " ";
    file << static_cast<int>(point3D.second.Color(1)) << " ";
    file << static_cast<int>(point3D.second.Color(2)) << std::endl;

    std::ostringstream line;

    line << point3D.second.Track().Length() << " ";

    for (const auto& track_el : point3D.second.Track().Elements()) {
      const class Image& image = Image(track_el.image_id);
      const class Camera& camera = Camera(image.CameraId());

      // Bundler output assumes image coordinate system origin
      // in the lower left corner of the image with the center of
      // the lower left pixel being (0, 0). Our coordinate system
      // starts in the upper left corner with the center of the
      // upper left pixel being (0.5, 0.5).

      const Point2D& point2D = image.Point2D(track_el.point2D_idx);

      line << image_id_to_idx_.at(track_el.image_id) << " ";
      line << track_el.point2D_idx << " ";
      line << point2D.X() - camera.PrincipalPointX() << " ";
      line << camera.PrincipalPointY() - point2D.Y() << " ";
    }

    std::string line_string = line.str();
    line_string = line_string.substr(0, line_string.size() - 1);

    file << line_string << std::endl;
  }

  return true;
}

void Reconstruction::ExportPLY(const std::string& path) const {
  std::ofstream file(path, std::ios::trunc);
  CHECK(file.is_open()) << path;

  file << "ply" << std::endl;
  file << "format ascii 1.0" << std::endl;
  file << "element vertex " << points3D_.size() << std::endl;
  file << "property float x" << std::endl;
  file << "property float y" << std::endl;
  file << "property float z" << std::endl;
  file << "property uchar red" << std::endl;
  file << "property uchar green" << std::endl;
  file << "property uchar blue" << std::endl;
  file << "end_header" << std::endl;

  for (const auto& point3D : points3D_) {
    file << point3D.second.X() << " ";
    file << point3D.second.Y() << " ";
    file << point3D.second.Z() << " ";
    file << static_cast<int>(point3D.second.Color(0)) << " ";
    file << static_cast<int>(point3D.second.Color(1)) << " ";
    file << static_cast<int>(point3D.second.Color(2)) << std::endl;
  }

  file << std::endl;
}

void Reconstruction::ExportVRML(const std::string& images_path,
                                const std::string& points3D_path,
                                const double image_scale,
                                const Eigen::Vector3d& image_rgb) const {
  std::ofstream images_file(images_path, std::ios::trunc);
  CHECK(images_file.is_open()) << images_path;

  const double six = image_scale * 0.15;
  const double siy = image_scale * 0.1;

  std::vector<Eigen::Vector3d> points;
  points.emplace_back(-six, -siy, six * 1.0 * 2.0);
  points.emplace_back(+six, -siy, six * 1.0 * 2.0);
  points.emplace_back(+six, +siy, six * 1.0 * 2.0);
  points.emplace_back(-six, +siy, six * 1.0 * 2.0);
  points.emplace_back(0, 0, 0);
  points.emplace_back(-six / 3.0, -siy / 3.0, six * 1.0 * 2.0);
  points.emplace_back(+six / 3.0, -siy / 3.0, six * 1.0 * 2.0);
  points.emplace_back(+six / 3.0, +siy / 3.0, six * 1.0 * 2.0);
  points.emplace_back(-six / 3.0, +siy / 3.0, six * 1.0 * 2.0);

  for (const auto& image : images_) {
    if (!image.second.IsRegistered()) {
      continue;
    }

    images_file << "Shape{\n";
    images_file << " appearance Appearance {\n";
    images_file << "  material DEF Default-ffRffGffB Material {\n";
    images_file << "  ambientIntensity 0\n";
    images_file << "  diffuseColor "
                << " " << image_rgb(0) << " " << image_rgb(1) << " "
                << image_rgb(2) << "\n";
    images_file << "  emissiveColor 0.1 0.1 0.1 } }\n";
    images_file << " geometry IndexedFaceSet {\n";
    images_file << " solid FALSE \n";
    images_file << " colorPerVertex TRUE \n";
    images_file << " ccw TRUE \n";

    images_file << " coord Coordinate {\n";
    images_file << " point [\n";

    Eigen::Transform<double, 3, Eigen::Affine> transform;
    transform.matrix().topLeftCorner<3, 4>() =
        image.second.InverseProjectionMatrix();

    // Move camera base model to camera pose.
    for (size_t i = 0; i < points.size(); i++) {
      const Eigen::Vector3d point = transform * points[i];
      images_file << point(0) << " " << point(1) << " " << point(2) << "\n";
    }

    images_file << " ] }\n";

    images_file << "color Color {color [\n";
    for (size_t p = 0; p < points.size(); p++) {
      images_file << " " << image_rgb(0) << " " << image_rgb(1) << " "
                  << image_rgb(2) << "\n";
    }

    images_file << "\n] }\n";

    images_file << "coordIndex [\n";
    images_file << " 0, 1, 2, 3, -1\n";
    images_file << " 5, 6, 4, -1\n";
    images_file << " 6, 7, 4, -1\n";
    images_file << " 7, 8, 4, -1\n";
    images_file << " 8, 5, 4, -1\n";
    images_file << " \n] \n";

    images_file << " texCoord TextureCoordinate { point [\n";
    images_file << "  1 1,\n";
    images_file << "  0 1,\n";
    images_file << "  0 0,\n";
    images_file << "  1 0,\n";
    images_file << "  0 0,\n";
    images_file << "  0 0,\n";
    images_file << "  0 0,\n";
    images_file << "  0 0,\n";
    images_file << "  0 0,\n";

    images_file << " ] }\n";
    images_file << "} }\n";
  }

  // Write 3D points

  std::ofstream points3D_file(points3D_path, std::ios::trunc);
  CHECK(points3D_file.is_open()) << points3D_path;

  points3D_file << "#VRML V2.0 utf8\n";
  points3D_file << "Background { skyColor [1.0 1.0 1.0] } \n";
  points3D_file << "Shape{ appearance Appearance {\n";
  points3D_file << " material Material {emissiveColor 1 1 1} }\n";
  points3D_file << " geometry PointSet {\n";
  points3D_file << " coord Coordinate {\n";
  points3D_file << "  point [\n";

  for (const auto& point3D : points3D_) {
    points3D_file << point3D.second.XYZ()(0) << ", ";
    points3D_file << point3D.second.XYZ()(1) << ", ";
    points3D_file << point3D.second.XYZ()(2) << std::endl;
  }

  points3D_file << " ] }\n";
  points3D_file << " color Color { color [\n";

  for (const auto& point3D : points3D_) {
    points3D_file << point3D.second.Color(0) / 255.0 << ", ";
    points3D_file << point3D.second.Color(1) / 255.0 << ", ";
    points3D_file << point3D.second.Color(2) / 255.0 << std::endl;
  }

  points3D_file << " ] } } }\n";
}

bool Reconstruction::ExportOpenMVS(const std::string& path) const {
  std::ofstream file(path, std::ios::trunc);
  CHECK(file.is_open()) << path;

  MVS::Interface scene;

  std::unordered_map<camera_t, uint32_t> platform_map;
  std::unordered_map<image_t, uint32_t> view_map;

  for (const auto& camera : cameras_) {
    if (camera.second.ModelId() == PinholeCameraModel::model_id) {
      if (platform_map.count(camera.second.CameraId()) == 0) {
          platform_map.insert(std::make_pair(camera.second.CameraId(), scene.platforms.size()));
      }

      MVS::Interface::Platform platform;
      MVS::Interface::Platform::Camera cam;
      cam.width = static_cast<uint32_t>(camera.second.Width());
      cam.height = static_cast<uint32_t>(camera.second.Height());
      cam.K = camera.second.CalibrationMatrix();
      cam.R = Eigen::Matrix3d::Identity();
      cam.C = Eigen::Vector3d::Zero();
      platform.cameras.push_back(cam);
      scene.platforms.push_back(platform);
    }
  }

  scene.images.reserve(reg_image_ids_.size());
  for (const auto image_id : reg_image_ids_) {
    view_map.insert(std::make_pair(image_id, scene.images.size()));

    const class Image& image = Image(image_id);

    MVS::Interface::Image img;
    img.name = image.Name();
    img.platformID = platform_map.at(image.CameraId());
    MVS::Interface::Platform& platform = scene.platforms[img.platformID];
    img.cameraID = 0;
    MVS::Interface::Platform::Pose pose;
    img.poseID = static_cast<uint32_t>(platform.poses.size());
    pose.R = image.RotationMatrix();
    pose.C = image.ProjectionCenter();
    platform.poses.push_back(pose);
    scene.images.push_back(img);
  }

  scene.vertices.reserve(points3D_.size());
  for (const auto& point3D : points3D_) {
    MVS::Interface::Vertex vert;
    MVS::Interface::Vertex::ViewArr& views = vert.views;
    for (const auto& track_el : point3D.second.Track().Elements()) {
      const auto it(view_map.find(track_el.image_id));
      if (it != view_map.end()) {
        MVS::Interface::Vertex::View view;
        view.imageID = static_cast<uint32_t>(it->second);
        view.confidence = 0;
        views.push_back(view);
      }
    }

    if (views.size() < 2) {
      continue;
    }

    std::sort(
      views.begin(), views.end(),
      [] (const MVS::Interface::Vertex::View& view0,
          const MVS::Interface::Vertex::View& view1)
      {
        return view0.imageID < view1.imageID;
      }
    );
    Eigen::Vector3d xyz = point3D.second.XYZ();
    vert.X = xyz.cast <float> ();
    scene.vertices.push_back(vert);
  }

  if (!MVS::ARCHIVE::SerializeSave(scene, path)) {
    return false;
  }

  std::cout
    << "Scene saved to OpenMVS interface format:\n"
    << "\t" << scene.images.size() << " images\n"
    << "\t" << scene.vertices.size() << " points\n";

  return true;
}

bool Reconstruction::ExtractColorsForImage(const image_t image_id,
                                           const std::string& path) {
  const class Image& image = Image(image_id);

  Bitmap bitmap;
  if (!bitmap.Read(JoinPaths(path, image.Name()))) {
    return false;
  }

  const Eigen::Vector3ub kBlackColor(0, 0, 0);
  for (const Point2D point2D : image.Points2D()) {
    if (point2D.HasPoint3D()) {
      class Point3D& point3D = Point3D(point2D.Point3DId());
      if (point3D.Color() == kBlackColor) {
        BitmapColor<float> color;
        if (bitmap.InterpolateBilinear(point2D.X(), point2D.Y(), &color)) {
          const BitmapColor<uint8_t> color_ub = color.Cast<uint8_t>();
          point3D.SetColor(
              Eigen::Vector3ub(color_ub.r, color_ub.g, color_ub.b));
        }
      }
    }
  }

  return true;
}

void Reconstruction::ExtractColorsForAllImages(const std::string& path) {
  EIGEN_STL_UMAP(point3D_t, Eigen::Vector3d) color_sums;
  std::unordered_map<point3D_t, size_t> color_counts;

  for (size_t i = 0; i < reg_image_ids_.size(); ++i) {
    const class Image& image = Image(reg_image_ids_[i]);
    const std::string image_path = JoinPaths(path, image.Name());

    Bitmap bitmap;
    if (!bitmap.Read(image_path)) {
      std::cout << StringPrintf("Could not read image %s at path %s.",
                                image.Name().c_str(), image_path.c_str())
                << std::endl;
      continue;
    }

    for (const Point2D point2D : image.Points2D()) {
      if (point2D.HasPoint3D()) {
        BitmapColor<float> color;
        if (bitmap.InterpolateBilinear(point2D.X(), point2D.Y(), &color)) {
          if (color_sums.count(point2D.Point3DId())) {
            Eigen::Vector3d& color_sum = color_sums[point2D.Point3DId()];
            color_sum(0) += color.r;
            color_sum(1) += color.g;
            color_sum(2) += color.b;
            color_counts[point2D.Point3DId()] += 1;
          } else {
            color_sums.emplace(point2D.Point3DId(),
                               Eigen::Vector3d(color.r, color.g, color.b));
            color_counts.emplace(point2D.Point3DId(), 1);
          }
        }
      }
    }
  }

  const Eigen::Vector3ub kBlackColor(0, 0, 0);
  for (auto& point3D : points3D_) {
    if (color_sums.count(point3D.first)) {
      Eigen::Vector3d color =
          color_sums[point3D.first] / color_counts[point3D.first];
      color.unaryExpr(std::ptr_fun<double, double>(std::round));
      point3D.second.SetColor(color.cast<uint8_t>());
    } else {
      point3D.second.SetColor(kBlackColor);
    }
  }
}

void Reconstruction::CreateImageDirs(const std::string& path) const {
  std::set<std::string> image_dirs;
  for (const auto& image : images_) {
    const std::vector<std::string> name_split =
        StringSplit(image.second.Name(), "/");
    if (name_split.size() > 1) {
      std::string dir = path;
      for (size_t i = 0; i < name_split.size() - 1; ++i) {
        dir = JoinPaths(dir, name_split[i]);
        image_dirs.insert(dir);
      }
    }
  }
  for (const auto& dir : image_dirs) {
    CreateDirIfNotExists(dir);
  }
}

size_t Reconstruction::FilterPoints3DWithSmallTriangulationAngle(
    const double min_tri_angle,
    const std::unordered_set<point3D_t>& point3D_ids) {
  // Number of filtered points.
  size_t num_filtered = 0;

  // Minimum triangulation angle in radians.
  const double min_tri_angle_rad = DegToRad(min_tri_angle);

  // Cache for image projection centers.
  EIGEN_STL_UMAP(image_t, Eigen::Vector3d) proj_centers;

  for (const auto point3D_id : point3D_ids) {
    if (!ExistsPoint3D(point3D_id)) {
      continue;
    }

    const class Point3D& point3D = Point3D(point3D_id);

    // Calculate triangulation angle for all pairwise combinations of image
    // poses in the track. Only delete point if none of the combinations
    // has a sufficient triangulation angle.
    bool keep_point = false;
    for (size_t i1 = 0; i1 < point3D.Track().Length(); ++i1) {
      const image_t image_id1 = point3D.Track().Element(i1).image_id;

      Eigen::Vector3d proj_center1;
      if (proj_centers.count(image_id1) == 0) {
        const class Image& image1 = Image(image_id1);
        proj_center1 = image1.ProjectionCenter();
        proj_centers.emplace(image_id1, proj_center1);
      } else {
        proj_center1 = proj_centers.at(image_id1);
      }

      for (size_t i2 = 0; i2 < i1; ++i2) {
        const image_t image_id2 = point3D.Track().Element(i2).image_id;
        const Eigen::Vector3d proj_center2 = proj_centers.at(image_id2);

        const double tri_angle = CalculateTriangulationAngle(
            proj_center1, proj_center2, point3D.XYZ());

        if (tri_angle >= min_tri_angle_rad) {
          keep_point = true;
          break;
        }
      }

      if (keep_point) {
        break;
      }
    }

    if (!keep_point) {
      num_filtered += 1;
      DeletePoint3D(point3D_id);
    }
  }

  return num_filtered;
}

size_t Reconstruction::FilterPoints3DWithLargeReprojectionError(
    const double max_reproj_error,
    const std::unordered_set<point3D_t>& point3D_ids) {
  // Number of filtered points.
  size_t num_filtered = 0;

  // Cache for projection matrices.
  EIGEN_STL_UMAP(image_t, Eigen::Matrix3x4d) proj_matrices;

  for (const auto point3D_id : point3D_ids) {
    if (!ExistsPoint3D(point3D_id)) {
      continue;
    }

    class Point3D& point3D = Point3D(point3D_id);

    if (point3D.Track().Length() < 2) {
      DeletePoint3D(point3D_id);
      continue;
    }

    double reproj_error_sum = 0.0;

    std::vector<TrackElement> track_els_to_delete;

    for (const auto& track_el : point3D.Track().Elements()) {
      const class Image& image = Image(track_el.image_id);

      Eigen::Matrix3x4d proj_matrix;
      if (proj_matrices.count(track_el.image_id) == 0) {
        proj_matrix = image.ProjectionMatrix();
        proj_matrices[track_el.image_id] = proj_matrix;
      } else {
        proj_matrix = proj_matrices[track_el.image_id];
      }

      if (HasPointPositiveDepth(proj_matrix, point3D.XYZ())) {
        const class Camera& camera = Camera(image.CameraId());
        const Point2D& point2D = image.Point2D(track_el.point2D_idx);
        const double reproj_error = CalculateReprojectionError(
            point2D.XY(), point3D.XYZ(), proj_matrix, camera);
        if (reproj_error > max_reproj_error) {
          track_els_to_delete.push_back(track_el);
        } else {
          reproj_error_sum += reproj_error;
        }
      } else {
        track_els_to_delete.push_back(track_el);
      }
    }

    if (track_els_to_delete.size() == point3D.Track().Length() ||
        track_els_to_delete.size() == point3D.Track().Length() - 1) {
      num_filtered += point3D.Track().Length();
      DeletePoint3D(point3D_id);
    } else {
      num_filtered += track_els_to_delete.size();
      for (const auto& track_el : track_els_to_delete) {
        DeleteObservation(track_el.image_id, track_el.point2D_idx);
      }
      point3D.SetError(reproj_error_sum / point3D.Track().Length());
    }
  }

  return num_filtered;
}

void Reconstruction::ReadCamerasText(const std::string& path) {
  cameras_.clear();

  std::ifstream file(path);
  CHECK(file.is_open()) << path;

  std::string line;
  std::string item;

  while (std::getline(file, line)) {
    StringTrim(&line);

    if (line.empty() || line[0] == '#') {
      continue;
    }

    std::stringstream line_stream(line);

    class Camera camera;

    // ID
    std::getline(line_stream, item, ' ');
    StringTrim(&item);
    camera.SetCameraId(boost::lexical_cast<camera_t>(item));

    // MODEL
    std::getline(line_stream, item, ' ');
    StringTrim(&item);
    camera.SetModelIdFromName(item);

    // WIDTH
    std::getline(line_stream, item, ' ');
    StringTrim(&item);
    camera.SetWidth(boost::lexical_cast<size_t>(item));

    // HEIGHT
    std::getline(line_stream, item, ' ');
    StringTrim(&item);
    camera.SetHeight(boost::lexical_cast<size_t>(item));

    // PARAMS
    camera.Params().clear();
    while (!line_stream.eof()) {
      std::getline(line_stream, item, ' ');
      StringTrim(&item);
      camera.Params().push_back(boost::lexical_cast<double>(item));
    }

    CHECK(camera.VerifyParams());

    cameras_.emplace(camera.CameraId(), camera);
  }
}

void Reconstruction::ReadImagesText(const std::string& path) {
  images_.clear();

  std::ifstream file(path);
  CHECK(file.is_open()) << path;

  std::string line;
  std::string item;

  while (std::getline(file, line)) {
    StringTrim(&line);

    if (line.empty() || line[0] == '#') {
      continue;
    }

    std::stringstream line_stream1(line);

    // ID
    std::getline(line_stream1, item, ' ');
    const image_t image_id = boost::lexical_cast<image_t>(item);

    class Image image;
    image.SetImageId(image_id);

    image.SetRegistered(true);
    reg_image_ids_.push_back(image_id);

    // QVEC (qw, qx, qy, qz)
    std::getline(line_stream1, item, ' ');
    image.Qvec(0) = boost::lexical_cast<double>(item);

    std::getline(line_stream1, item, ' ');
    image.Qvec(1) = boost::lexical_cast<double>(item);

    std::getline(line_stream1, item, ' ');
    image.Qvec(2) = boost::lexical_cast<double>(item);

    std::getline(line_stream1, item, ' ');
    image.Qvec(3) = boost::lexical_cast<double>(item);

    image.NormalizeQvec();

    // TVEC
    std::getline(line_stream1, item, ' ');
    image.Tvec(0) = boost::lexical_cast<double>(item);

    std::getline(line_stream1, item, ' ');
    image.Tvec(1) = boost::lexical_cast<double>(item);

    std::getline(line_stream1, item, ' ');
    image.Tvec(2) = boost::lexical_cast<double>(item);

    // CAMERA_ID
    std::getline(line_stream1, item, ' ');
    image.SetCameraId(boost::lexical_cast<camera_t>(item));

    // NAME
    std::getline(line_stream1, item, ' ');
    image.SetName(item);

    // POINTS2D
    if (!std::getline(file, line)) {
      break;
    }

    StringTrim(&line);
    std::stringstream line_stream2(line);

    std::vector<Eigen::Vector2d> points2D;
    std::vector<point3D_t> point3D_ids;

    if (!line.empty()) {
      while (!line_stream2.eof()) {
        Eigen::Vector2d point;

        std::getline(line_stream2, item, ' ');
        point.x() = boost::lexical_cast<double>(item);

        std::getline(line_stream2, item, ' ');
        point.y() = boost::lexical_cast<double>(item);

        points2D.push_back(point);

        std::getline(line_stream2, item, ' ');
        if (item == "-1") {
          point3D_ids.push_back(kInvalidPoint3DId);
        } else {
          point3D_ids.push_back(boost::lexical_cast<point3D_t>(item));
        }
      }
    }

    image.SetUp(Camera(image.CameraId()));
    image.SetPoints2D(points2D);

    for (point2D_t point2D_idx = 0; point2D_idx < image.NumPoints2D();
         ++point2D_idx) {
      if (point3D_ids[point2D_idx] != kInvalidPoint3DId) {
        image.SetPoint3DForPoint2D(point2D_idx, point3D_ids[point2D_idx]);
      }
    }

    images_.emplace(image.ImageId(), image);
  }
}

void Reconstruction::ReadPoints3DText(const std::string& path) {
  points3D_.clear();

  std::ifstream file(path);
  CHECK(file.is_open()) << path;

  std::string line;
  std::string item;

  while (std::getline(file, line)) {
    StringTrim(&line);

    if (line.empty() || line[0] == '#') {
      continue;
    }

    std::stringstream line_stream(line);

    // ID
    std::getline(line_stream, item, ' ');
    const point3D_t point3D_id = boost::lexical_cast<point3D_t>(item);

    // Make sure, that we can add new 3D points after reading 3D points
    // without overwriting existing 3D points.
    num_added_points3D_ = std::max(num_added_points3D_, point3D_id);

    class Point3D point3D;

    // XYZ
    std::getline(line_stream, item, ' ');
    point3D.XYZ(0) = boost::lexical_cast<double>(item);

    std::getline(line_stream, item, ' ');
    point3D.XYZ(1) = boost::lexical_cast<double>(item);

    std::getline(line_stream, item, ' ');
    point3D.XYZ(2) = boost::lexical_cast<double>(item);

    // Color
    std::getline(line_stream, item, ' ');
    point3D.Color(0) = static_cast<uint8_t>(boost::lexical_cast<int>(item));

    std::getline(line_stream, item, ' ');
    point3D.Color(1) = static_cast<uint8_t>(boost::lexical_cast<int>(item));

    std::getline(line_stream, item, ' ');
    point3D.Color(2) = static_cast<uint8_t>(boost::lexical_cast<int>(item));

    // ERROR
    std::getline(line_stream, item, ' ');
    point3D.SetError(boost::lexical_cast<double>(item));

    // TRACK
    while (!line_stream.eof()) {
      TrackElement track_el;

      std::getline(line_stream, item, ' ');
      StringTrim(&item);
      if (item.empty()) {
        break;
      }
      track_el.image_id = boost::lexical_cast<image_t>(item);

      std::getline(line_stream, item, ' ');
      track_el.point2D_idx = boost::lexical_cast<point2D_t>(item);

      point3D.Track().AddElement(track_el);
    }

    point3D.Track().Compress();

    points3D_.emplace(point3D_id, point3D);
  }
}

void Reconstruction::ReadCamerasBinary(const std::string& path) {
  std::ifstream file(path, std::ios::binary);
  CHECK(file.is_open()) << path;

  const size_t num_cameras = ReadBinaryLittleEndian<uint64_t>(&file);
  for (size_t i = 0; i < num_cameras; ++i) {
    class Camera camera;
    camera.SetCameraId(ReadBinaryLittleEndian<camera_t>(&file));
    camera.SetModelId(ReadBinaryLittleEndian<int>(&file));
    camera.SetWidth(ReadBinaryLittleEndian<uint64_t>(&file));
    camera.SetHeight(ReadBinaryLittleEndian<uint64_t>(&file));
    ReadBinaryLittleEndian<double>(&file, &camera.Params());
    CHECK(camera.VerifyParams());
    cameras_.emplace(camera.CameraId(), camera);
  }
}

void Reconstruction::ReadImagesBinary(const std::string& path) {
  std::ifstream file(path, std::ios::binary);
  CHECK(file.is_open()) << path;

  const size_t num_reg_images = ReadBinaryLittleEndian<uint64_t>(&file);
  for (size_t i = 0; i < num_reg_images; ++i) {
    class Image image;

    image.SetImageId(ReadBinaryLittleEndian<image_t>(&file));

    image.Qvec(0) = ReadBinaryLittleEndian<double>(&file);
    image.Qvec(1) = ReadBinaryLittleEndian<double>(&file);
    image.Qvec(2) = ReadBinaryLittleEndian<double>(&file);
    image.Qvec(3) = ReadBinaryLittleEndian<double>(&file);
    image.NormalizeQvec();

    image.Tvec(0) = ReadBinaryLittleEndian<double>(&file);
    image.Tvec(1) = ReadBinaryLittleEndian<double>(&file);
    image.Tvec(2) = ReadBinaryLittleEndian<double>(&file);

    image.SetCameraId(ReadBinaryLittleEndian<camera_t>(&file));

    char name_char;
    do {
      file.read(&name_char, 1);
      if (name_char != '\0') {
        image.Name() += name_char;
      }
    } while (name_char != '\0');

    const size_t num_points2D = ReadBinaryLittleEndian<uint64_t>(&file);

    std::vector<Eigen::Vector2d> points2D;
    points2D.reserve(num_points2D);
    std::vector<point3D_t> point3D_ids;
    point3D_ids.reserve(num_points2D);
    for (size_t j = 0; j < num_points2D; ++j) {
      const double x = ReadBinaryLittleEndian<double>(&file);
      const double y = ReadBinaryLittleEndian<double>(&file);
      points2D.emplace_back(x, y);
      point3D_ids.push_back(ReadBinaryLittleEndian<point3D_t>(&file));
    }

    image.SetUp(Camera(image.CameraId()));
    image.SetPoints2D(points2D);

    for (point2D_t point2D_idx = 0; point2D_idx < image.NumPoints2D();
         ++point2D_idx) {
      if (point3D_ids[point2D_idx] != kInvalidPoint3DId) {
        image.SetPoint3DForPoint2D(point2D_idx, point3D_ids[point2D_idx]);
      }
    }

    image.SetRegistered(true);
    reg_image_ids_.push_back(image.ImageId());

    images_.emplace(image.ImageId(), image);
  }
}

void Reconstruction::ReadPoints3DBinary(const std::string& path) {
  std::ifstream file(path, std::ios::binary);
  CHECK(file.is_open()) << path;

  const size_t num_points3D = ReadBinaryLittleEndian<uint64_t>(&file);
  for (size_t i = 0; i < num_points3D; ++i) {
    class Point3D point3D;

    const point3D_t point3D_id = ReadBinaryLittleEndian<point3D_t>(&file);
    num_added_points3D_ = std::max(num_added_points3D_, point3D_id);

    point3D.XYZ()(0) = ReadBinaryLittleEndian<double>(&file);
    point3D.XYZ()(1) = ReadBinaryLittleEndian<double>(&file);
    point3D.XYZ()(2) = ReadBinaryLittleEndian<double>(&file);
    point3D.Color(0) = ReadBinaryLittleEndian<uint8_t>(&file);
    point3D.Color(1) = ReadBinaryLittleEndian<uint8_t>(&file);
    point3D.Color(2) = ReadBinaryLittleEndian<uint8_t>(&file);
    point3D.SetError(ReadBinaryLittleEndian<double>(&file));

    const size_t track_length = ReadBinaryLittleEndian<uint64_t>(&file);
    for (size_t j = 0; j < track_length; ++j) {
      const image_t image_id = ReadBinaryLittleEndian<image_t>(&file);
      const point2D_t point2D_idx = ReadBinaryLittleEndian<point2D_t>(&file);
      point3D.Track().AddElement(image_id, point2D_idx);
    }
    point3D.Track().Compress();

    points3D_.emplace(point3D_id, point3D);
  }
}

void Reconstruction::WriteCamerasText(const std::string& path) const {
  std::ofstream file(path, std::ios::trunc);
  CHECK(file.is_open()) << path;

  file << "# Camera list with one line of data per camera:" << std::endl;
  file << "#   CAMERA_ID, MODEL, WIDTH, HEIGHT, PARAMS[]" << std::endl;
  file << "# Number of cameras: " << cameras_.size() << std::endl;

  for (const auto& camera : cameras_) {
    std::ostringstream line;

    line << camera.first << " ";
    line << camera.second.ModelName() << " ";
    line << camera.second.Width() << " ";
    line << camera.second.Height() << " ";

    for (const double param : camera.second.Params()) {
      line << param << " ";
    }

    std::string line_string = line.str();
    line_string = line_string.substr(0, line_string.size() - 1);

    file << line_string << std::endl;
  }
}

void Reconstruction::WriteImagesText(const std::string& path) const {
  std::ofstream file(path, std::ios::trunc);
  CHECK(file.is_open()) << path;

  file << "# Image list with two lines of data per image:" << std::endl;
  file << "#   IMAGE_ID, QW, QX, QY, QZ, TX, TY, TZ, CAMERA_ID, "
          "NAME"
       << std::endl;
  file << "#   POINTS2D[] as (X, Y, POINT3D_ID)" << std::endl;
  file << "# Number of images: " << reg_image_ids_.size()
       << ", mean observations per image: "
       << ComputeMeanObservationsPerRegImage() << std::endl;

  for (const auto& image : images_) {
    if (!image.second.IsRegistered()) {
      continue;
    }

    std::ostringstream line;
    std::string line_string;

    line << image.first << " ";

    // QVEC (qw, qx, qy, qz)
    const Eigen::Vector4d normalized_qvec =
        NormalizeQuaternion(image.second.Qvec());
    line << normalized_qvec(0) << " ";
    line << normalized_qvec(1) << " ";
    line << normalized_qvec(2) << " ";
    line << normalized_qvec(3) << " ";

    // TVEC
    line << image.second.Tvec(0) << " ";
    line << image.second.Tvec(1) << " ";
    line << image.second.Tvec(2) << " ";

    line << image.second.CameraId() << " ";

    line << image.second.Name();

    file << line.str() << std::endl;

    line.str("");
    line.clear();

    for (const Point2D& point2D : image.second.Points2D()) {
      line << point2D.X() << " ";
      line << point2D.Y() << " ";
      if (point2D.HasPoint3D()) {
        line << point2D.Point3DId() << " ";
      } else {
        line << -1 << " ";
      }
    }
    line_string = line.str();
    line_string = line_string.substr(0, line_string.size() - 1);
    file << line_string << std::endl;
  }
}

void Reconstruction::WritePoints3DText(const std::string& path) const {
  std::ofstream file(path, std::ios::trunc);
  CHECK(file.is_open()) << path;

  file << "# 3D point list with one line of data per point:" << std::endl;
  file << "#   POINT3D_ID, X, Y, Z, R, G, B, ERROR, "
          "TRACK[] as (IMAGE_ID, POINT2D_IDX)"
       << std::endl;
  file << "# Number of points: " << points3D_.size()
       << ", mean track length: " << ComputeMeanTrackLength() << std::endl;

  for (const auto& point3D : points3D_) {
    file << point3D.first << " ";
    file << point3D.second.XYZ()(0) << " ";
    file << point3D.second.XYZ()(1) << " ";
    file << point3D.second.XYZ()(2) << " ";
    file << static_cast<int>(point3D.second.Color(0)) << " ";
    file << static_cast<int>(point3D.second.Color(1)) << " ";
    file << static_cast<int>(point3D.second.Color(2)) << " ";
    file << point3D.second.Error() << " ";

    std::ostringstream line;

    for (const auto& track_el : point3D.second.Track().Elements()) {
      line << track_el.image_id << " ";
      line << track_el.point2D_idx << " ";
    }

    std::string line_string = line.str();
    line_string = line_string.substr(0, line_string.size() - 1);

    file << line_string << std::endl;
  }
}

void Reconstruction::WriteCamerasBinary(const std::string& path) const {
  std::ofstream file(path, std::ios::trunc | std::ios::binary);
  CHECK(file.is_open()) << path;

  WriteBinaryLittleEndian<uint64_t>(&file, cameras_.size());

  for (const auto& camera : cameras_) {
    WriteBinaryLittleEndian<camera_t>(&file, camera.first);
    WriteBinaryLittleEndian<int>(&file, camera.second.ModelId());
    WriteBinaryLittleEndian<uint64_t>(&file, camera.second.Width());
    WriteBinaryLittleEndian<uint64_t>(&file, camera.second.Height());
    for (const double param : camera.second.Params()) {
      WriteBinaryLittleEndian<double>(&file, param);
    }
  }
}

void Reconstruction::WriteImagesBinary(const std::string& path) const {
  std::ofstream file(path, std::ios::trunc | std::ios::binary);
  CHECK(file.is_open()) << path;

  WriteBinaryLittleEndian<uint64_t>(&file, reg_image_ids_.size());

  for (const auto& image : images_) {
    if (!image.second.IsRegistered()) {
      continue;
    }

    WriteBinaryLittleEndian<image_t>(&file, image.first);

    const Eigen::Vector4d normalized_qvec =
        NormalizeQuaternion(image.second.Qvec());
    WriteBinaryLittleEndian<double>(&file, normalized_qvec(0));
    WriteBinaryLittleEndian<double>(&file, normalized_qvec(1));
    WriteBinaryLittleEndian<double>(&file, normalized_qvec(2));
    WriteBinaryLittleEndian<double>(&file, normalized_qvec(3));

    WriteBinaryLittleEndian<double>(&file, image.second.Tvec(0));
    WriteBinaryLittleEndian<double>(&file, image.second.Tvec(1));
    WriteBinaryLittleEndian<double>(&file, image.second.Tvec(2));

    WriteBinaryLittleEndian<camera_t>(&file, image.second.CameraId());

    const std::string name = image.second.Name() + '\0';
    file.write(name.c_str(), name.size());

    WriteBinaryLittleEndian<uint64_t>(&file, image.second.NumPoints2D());
    for (const Point2D& point2D : image.second.Points2D()) {
      WriteBinaryLittleEndian<double>(&file, point2D.X());
      WriteBinaryLittleEndian<double>(&file, point2D.Y());
      WriteBinaryLittleEndian<point3D_t>(&file, point2D.Point3DId());
    }
  }
}

void Reconstruction::WritePoints3DBinary(const std::string& path) const {
  std::ofstream file(path, std::ios::trunc | std::ios::binary);
  CHECK(file.is_open()) << path;

  WriteBinaryLittleEndian<uint64_t>(&file, points3D_.size());

  for (const auto& point3D : points3D_) {
    WriteBinaryLittleEndian<point3D_t>(&file, point3D.first);
    WriteBinaryLittleEndian<double>(&file, point3D.second.XYZ()(0));
    WriteBinaryLittleEndian<double>(&file, point3D.second.XYZ()(1));
    WriteBinaryLittleEndian<double>(&file, point3D.second.XYZ()(2));
    WriteBinaryLittleEndian<uint8_t>(&file, point3D.second.Color(0));
    WriteBinaryLittleEndian<uint8_t>(&file, point3D.second.Color(1));
    WriteBinaryLittleEndian<uint8_t>(&file, point3D.second.Color(2));
    WriteBinaryLittleEndian<double>(&file, point3D.second.Error());

    WriteBinaryLittleEndian<uint64_t>(&file, point3D.second.Track().Length());
    for (const auto& track_el : point3D.second.Track().Elements()) {
      WriteBinaryLittleEndian<image_t>(&file, track_el.image_id);
      WriteBinaryLittleEndian<point2D_t>(&file, track_el.point2D_idx);
    }
  }
}

void Reconstruction::SetObservationAsTriangulated(
    const image_t image_id, const point2D_t point2D_idx,
    const bool is_continued_point3D) {
  if (scene_graph_ == nullptr) {
    return;
  }

  const class Image& image = Image(image_id);
  const Point2D& point2D = image.Point2D(point2D_idx);
  const std::vector<SceneGraph::Correspondence>& corrs =
      scene_graph_->FindCorrespondences(image_id, point2D_idx);

  CHECK(image.IsRegistered());
  CHECK(point2D.HasPoint3D());

  for (const auto& corr : corrs) {
    class Image& corr_image = Image(corr.image_id);
    const Point2D& corr_point2D = corr_image.Point2D(corr.point2D_idx);
    corr_image.IncrementCorrespondenceHasPoint3D(corr.point2D_idx);
    // Update number of shared 3D points between image pairs and make sure to
    // only count the correspondences once (not twice forward and backward).
    if (point2D.Point3DId() == corr_point2D.Point3DId() &&
        (is_continued_point3D || image_id < corr.image_id)) {
      const image_pair_t pair_id =
          Database::ImagePairToPairId(image_id, corr.image_id);
      image_pairs_[pair_id].first += 1;
      CHECK_LE(image_pairs_[pair_id].first, image_pairs_[pair_id].second)
          << "The scene graph graph must not contain duplicate matches";
    }
  }
}

void Reconstruction::ResetTriObservations(const image_t image_id,
                                          const point2D_t point2D_idx,
                                          const bool is_deleted_point3D) {
  if (scene_graph_ == nullptr) {
    return;
  }

  const class Image& image = Image(image_id);
  const Point2D& point2D = image.Point2D(point2D_idx);
  const std::vector<SceneGraph::Correspondence>& corrs =
      scene_graph_->FindCorrespondences(image_id, point2D_idx);

  CHECK(image.IsRegistered());
  CHECK(point2D.HasPoint3D());

  for (const auto& corr : corrs) {
    class Image& corr_image = Image(corr.image_id);
    const Point2D& corr_point2D = corr_image.Point2D(corr.point2D_idx);
    corr_image.DecrementCorrespondenceHasPoint3D(corr.point2D_idx);
    // Update number of shared 3D points between image pairs and make sure to
    // only count the correspondences once (not twice forward and backward).
    if (point2D.Point3DId() == corr_point2D.Point3DId() &&
        (!is_deleted_point3D || image_id < corr.image_id)) {
      const image_pair_t pair_id =
          Database::ImagePairToPairId(image_id, corr.image_id);
      image_pairs_[pair_id].first -= 1;
      CHECK_GE(image_pairs_[pair_id].first, 0)
          << "The scene graph graph must not contain duplicate matches";
    }
  }
}

}  // namespace colmap<|MERGE_RESOLUTION|>--- conflicted
+++ resolved
@@ -772,47 +772,10 @@
   WritePoints3DText(JoinPaths(path, "points3D.txt"));
 }
 
-<<<<<<< HEAD
 void Reconstruction::WriteBinary(const std::string& path) const {
   WriteCamerasBinary(JoinPaths(path, "cameras.bin"));
   WriteImagesBinary(JoinPaths(path, "images.bin"));
   WritePoints3DBinary(JoinPaths(path, "points3D.bin"));
-=======
-void Reconstruction::WritePoints3D(const std::string& path) const {
-  std::ofstream file(path, std::ios::trunc);
-  CHECK(file.is_open()) << path;
-
-  file << "# 3D point list with one line of data per point:" << std::endl;
-  file << "#   POINT3D_ID, X, Y, Z, R, G, B, ERROR, UNCERTAINTY, "
-          "TRACK[] as (IMAGE_ID, POINT2D_IDX)"
-       << std::endl;
-  file << "# Number of points: " << points3D_.size()
-       << ", mean track length: " << ComputeMeanTrackLength() << std::endl;
-
-  for (const auto& point3D : points3D_) {
-    file << point3D.first << " ";
-    file << point3D.second.XYZ()(0) << " ";
-    file << point3D.second.XYZ()(1) << " ";
-    file << point3D.second.XYZ()(2) << " ";
-    file << static_cast<int>(point3D.second.Color(0)) << " ";
-    file << static_cast<int>(point3D.second.Color(1)) << " ";
-    file << static_cast<int>(point3D.second.Color(2)) << " ";
-    file << point3D.second.Error() << " ";
-    file << point3D.second.Uncertainty() << " ";
-
-    std::ostringstream line;
-
-    for (const auto& track_el : point3D.second.Track().Elements()) {
-      line << track_el.image_id << " ";
-      line << track_el.point2D_idx << " ";
-    }
-
-    std::string line_string = line.str();
-    line_string = line_string.substr(0, line_string.size() - 1);
-
-    file << line_string << std::endl;
-  }
->>>>>>> f2728ef3
 }
 
 void Reconstruction::ImportPLY(const std::string& path) {

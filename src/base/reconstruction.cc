--- conflicted
+++ resolved
@@ -1828,10 +1828,6 @@
     std::getline(line_stream, item, ' ');
     point3D.SetError(std::stold(item));
 
-    // Uncertainty
-    std::getline(line_stream, item, ' ');
-    point3D.SetUncertainty(std::stod(item));
-
     // Covariance
     for (size_t j = 0; j < point3D.Covariance().size(); ++j) {
       std::getline(line_stream, item, ' ');
@@ -1956,7 +1952,6 @@
     point3D.Color(1) = ReadBinaryLittleEndian<uint8_t>(&file);
     point3D.Color(2) = ReadBinaryLittleEndian<uint8_t>(&file);
     point3D.SetError(ReadBinaryLittleEndian<double>(&file));
-    point3D.SetUncertainty(ReadBinaryLittleEndian<double>(&file));
 
     for (size_t j = 0; j < point3D.Covariance().size(); ++j) {
       point3D.Covariance()(j) = ReadBinaryLittleEndian<double>(&file);
@@ -2066,11 +2061,7 @@
   CHECK(file.is_open()) << path;
 
   file << "# 3D point list with one line of data per point:" << std::endl;
-<<<<<<< HEAD
   file << "#   POINT3D_ID, X, Y, Z, R, G, B, ERROR, COVARIANCE[9], "
-=======
-  file << "#   POINT3D_ID, X, Y, Z, R, G, B, ERROR, UNCERTAINTY, "
->>>>>>> f1e22aea
           "TRACK[] as (IMAGE_ID, POINT2D_IDX)"
        << std::endl;
   file << "# Number of points: " << points3D_.size()
@@ -2085,7 +2076,6 @@
     file << static_cast<int>(point3D.second.Color(1)) << " ";
     file << static_cast<int>(point3D.second.Color(2)) << " ";
     file << point3D.second.Error() << " ";
-    file << point3D.second.Uncertainty() << " ";
 
     for (size_t j = 0; j < point3D.second.Covariance().size(); ++j) {
       file << point3D.second.Covariance()(j) << " ";
@@ -2175,7 +2165,6 @@
     WriteBinaryLittleEndian<uint8_t>(&file, point3D.second.Color(1));
     WriteBinaryLittleEndian<uint8_t>(&file, point3D.second.Color(2));
     WriteBinaryLittleEndian<double>(&file, point3D.second.Error());
-    WriteBinaryLittleEndian<double>(&file, point3D.second.Uncertainty());
 
     for (size_t j = 0; j < point3D.second.Covariance().size(); ++j) {
       WriteBinaryLittleEndian<double>(&file, point3D.second.Covariance()(j));

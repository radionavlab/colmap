--- conflicted
+++ resolved
@@ -325,14 +325,8 @@
         tx_(tvec(0)),
         ty_(tvec(1)),
         tz_(tvec(2)),
-<<<<<<< HEAD
-        x_(point2D(0)),
-        y_(point2D(1))
-    {}
-=======
         observed_x_(point2D(0)),
         observed_y_(point2D(1)) {}
->>>>>>> 237e51c6
 
   static ceres::CostFunction* Create(const Eigen::Vector4d& qvec,
                                      const Eigen::Vector3d& tvec,
@@ -392,12 +386,7 @@
 class RigBundleAdjustmentCostFunction {
  public:
   explicit RigBundleAdjustmentCostFunction(const Eigen::Vector2d& point2D)
-<<<<<<< HEAD
-      : x_(point2D(0)), y_(point2D(1))
-    {}
-=======
       : observed_x_(point2D(0)), observed_y_(point2D(1)) {}
->>>>>>> 237e51c6
 
   static ceres::CostFunction* Create(const Eigen::Vector2d& point2D) {
     return (new ceres::AutoDiffCostFunction<

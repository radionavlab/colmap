--- conflicted
+++ resolved
@@ -71,17 +71,15 @@
   // Whether to refine the extra parameter group.
   bool refine_extra_params = true;
 
-<<<<<<< HEAD
   // Whether to compute covariance of 3D points
   // bool compute_covariance = false;
   CovarianceOptions cov;
   
   // Whether to use priors or not
   bool priors = false;
-=======
+
   // Whether to refine the extrinsic parameter group.
   bool refine_extrinsics = true;
->>>>>>> 237e51c6
 
   // Whether to print a final summary.
   bool print_summary = true;

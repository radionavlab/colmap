// Copyright (c) 2018, ETH Zurich and UNC Chapel Hill.
// All rights reserved.
//
// Redistribution and use in source and binary forms, with or without
// modification, are permitted provided that the following conditions are met:
//
//     * Redistributions of source code must retain the above copyright
//       notice, this list of conditions and the following disclaimer.
//
//     * Redistributions in binary form must reproduce the above copyright
//       notice, this list of conditions and the following disclaimer in the
//       documentation and/or other materials provided with the distribution.
//
//     * Neither the name of ETH Zurich and UNC Chapel Hill nor the names of
//       its contributors may be used to endorse or promote products derived
//       from this software without specific prior written permission.
//
// THIS SOFTWARE IS PROVIDED BY THE COPYRIGHT HOLDERS AND CONTRIBUTORS "AS IS"
// AND ANY EXPRESS OR IMPLIED WARRANTIES, INCLUDING, BUT NOT LIMITED TO, THE
// IMPLIED WARRANTIES OF MERCHANTABILITY AND FITNESS FOR A PARTICULAR PURPOSE
// ARE DISCLAIMED. IN NO EVENT SHALL THE COPYRIGHT HOLDERS OR CONTRIBUTORS BE
// LIABLE FOR ANY DIRECT, INDIRECT, INCIDENTAL, SPECIAL, EXEMPLARY, OR
// CONSEQUENTIAL DAMAGES (INCLUDING, BUT NOT LIMITED TO, PROCUREMENT OF
// SUBSTITUTE GOODS OR SERVICES; LOSS OF USE, DATA, OR PROFITS; OR BUSINESS
// INTERRUPTION) HOWEVER CAUSED AND ON ANY THEORY OF LIABILITY, WHETHER IN
// CONTRACT, STRICT LIABILITY, OR TORT (INCLUDING NEGLIGENCE OR OTHERWISE)
// ARISING IN ANY WAY OUT OF THE USE OF THIS SOFTWARE, EVEN IF ADVISED OF THE
// POSSIBILITY OF SUCH DAMAGE.
//
// Author: Johannes L. Schoenberger (jsch-at-demuc-dot-de)

#ifndef COLMAP_SRC_UTIL_TYPES_H_
#define COLMAP_SRC_UTIL_TYPES_H_

#include "util/alignment.h"

#ifdef _MSC_VER
#if _MSC_VER >= 1600
#include <cstdint>
#else
typedef __int8 int8_t;
typedef __int16 int16_t;
typedef __int32 int32_t;
typedef __int64 int64_t;
typedef unsigned __int8 uint8_t;
typedef unsigned __int16 uint16_t;
typedef unsigned __int32 uint32_t;
typedef unsigned __int64 uint64_t;
#endif
#elif __GNUC__ >= 3
#include <cstdint>
#endif

// Define non-copyable or non-movable classes.
#define NON_COPYABLE(class_name)          \
  class_name(class_name const&) = delete; \
  void operator=(class_name const& obj) = delete;
#define NON_MOVABLE(class_name) class_name(class_name&&) = delete;

#include <Eigen/Core>

namespace Eigen {

<<<<<<< HEAD
typedef Eigen::Matrix<double, 3, 2> Matrix3x2d;
=======
typedef Eigen::Matrix<float, 3, 4> Matrix3x4f;
>>>>>>> 237e51c6
typedef Eigen::Matrix<double, 3, 4> Matrix3x4d;
typedef Eigen::Matrix<uint8_t, 3, 1> Vector3ub;
typedef Eigen::Matrix<uint8_t, 4, 1> Vector4ub;
typedef Eigen::Matrix<double, 6, 1> Vector6d;

}  // namespace Eigen

namespace colmap {

////////////////////////////////////////////////////////////////////////////////
// Index types, determines the maximum number of objects.
////////////////////////////////////////////////////////////////////////////////

// Unique identifier for cameras.
typedef uint32_t camera_t;

// Unique identifier for images.
typedef uint32_t image_t;

// Each image pair gets a unique ID, see `Database::ImagePairToPairId`.
typedef uint64_t image_pair_t;

// Index per image, i.e. determines maximum number of 2D points per image.
typedef uint32_t point2D_t;

// Unique identifier per added 3D point. Since we add many 3D points,
// delete them, and possibly re-add them again, the maximum number of allowed
// unique indices should be large.
typedef uint64_t point3D_t;

// Values for invalid identifiers or indices.
const camera_t kInvalidCameraId = std::numeric_limits<camera_t>::max();
const image_t kInvalidImageId = std::numeric_limits<image_t>::max();
const image_pair_t kInvalidImagePairId =
    std::numeric_limits<image_pair_t>::max();
const point2D_t kInvalidPoint2DIdx = std::numeric_limits<point2D_t>::max();
const point3D_t kInvalidPoint3DId = std::numeric_limits<point3D_t>::max();

}  // namespace colmap

// This file provides specializations of the templated hash function for
// custom types. These are used for comparison in unordered sets/maps.
namespace std {

// Hash function specialization for uint32_t pairs, e.g., image_t or camera_t.
template <>
struct hash<std::pair<uint32_t, uint32_t>> {
  std::size_t operator()(const std::pair<uint32_t, uint32_t>& p) const {
    const uint64_t s = (static_cast<uint64_t>(p.first) << 32) +
                       static_cast<uint64_t>(p.second);
    return std::hash<uint64_t>()(s);
  }
};

}  // namespace std

#endif  // COLMAP_SRC_UTIL_TYPES_H_<|MERGE_RESOLUTION|>--- conflicted
+++ resolved
@@ -61,11 +61,8 @@
 
 namespace Eigen {
 
-<<<<<<< HEAD
 typedef Eigen::Matrix<double, 3, 2> Matrix3x2d;
-=======
 typedef Eigen::Matrix<float, 3, 4> Matrix3x4f;
->>>>>>> 237e51c6
 typedef Eigen::Matrix<double, 3, 4> Matrix3x4d;
 typedef Eigen::Matrix<uint8_t, 3, 1> Vector3ub;
 typedef Eigen::Matrix<uint8_t, 4, 1> Vector4ub;

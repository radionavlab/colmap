--- conflicted
+++ resolved
@@ -100,16 +100,6 @@
   BundleAdjuster bundle_adjuster(ba_options, ba_config);
   bundle_adjuster.Solve(reconstruction_);
 
-<<<<<<< HEAD
-  // Normalize scene for numerical stability and
-  // to avoid large scale changes in viewer.
-  // If using priors, don't normalize
-  if(!ba_options.priors) {
-    reconstruction_->Normalize();
-  } 
-
-=======
->>>>>>> 237e51c6
   GetTimer().PrintMinutes();
 }
 
